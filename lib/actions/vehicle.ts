'use server';

import { createClient } from '@/lib/supabase/server';
import { updateTag } from 'next/cache';
import type { Database } from '@/types/database';

// Types from database
type VehicleCaseInsert = Database['public']['Tables']['vehicle_cases']['Insert'];
type VehicleCaseUpdate = Database['public']['Tables']['vehicle_cases']['Update'];
type OrgLocationRow = Database['public']['Tables']['org_locations']['Row'];
type VehicleCaseAuditInsert = Database['public']['Tables']['vehicle_case_audits']['Insert'];

// View type (denormalized) - matches vehicle_cases_view columns
export type VehicleCaseView = {
  id: string;
  org_id: string;
  registration_number: string;
  klar: boolean;
  archived_at: string | null;
  created_at: string;
  updated_at: string;
  days_to_klar: number | null;
  dropoff_location_id: string;
  dropoff_location_name: string | null;
  dropoff_location_is_default: boolean | null;
  photo_inspection_done: boolean;
  raknad_pa: boolean;
  inbokad: boolean;
  insurance_status: 'pending' | 'approved' | 'rejected';
  funding_source: 'insurance' | 'internal' | 'customer';
  handler_user_id: string | null;
  handler_user_name: string | null;
  handler_note: string | null;
  created_by: string | null;
  updated_by: string | null;
  archived_by: string | null;
};

<<<<<<< HEAD
=======
type VehicleCaseViewRow = Omit<VehicleCaseView, 'raknad_pa' | 'inbokad'> & {
  raknad_pa?: boolean | null;
  inbokad?: boolean | null;
};

>>>>>>> bc70c7ae
export type VehicleCaseFilters = {
  search?: string;
  funding_source?: 'insurance' | 'internal' | 'customer';
  insurance_status?: 'pending' | 'approved' | 'rejected';
  location?: string;
  handler_user_id?: string;
  inbokad?: boolean;
  page?: number;
  pageSize?: number;
};

export type OrgMember = {
  user_id: string;
  name: string;
  role: string;
};

/**
 * Fetch vehicle cases from the denormalized view
 * Filters by archived status (ongoing vs archive)
 * Note: Cannot use unstable_cache with authenticated Supabase client (uses cookies())
 * Caching happens at the React Server Component level via Next.js request memoization
 */
export async function getVehicleCases(
  orgId: string,
  archived: boolean,
  filters: VehicleCaseFilters = {}
) {
  const supabase = await createClient();

  let query = supabase
    .from('vehicle_cases_view')
    .select(
      `id, org_id, registration_number, klar, archived_at, created_at, updated_at,
       days_to_klar, dropoff_location_id, dropoff_location_name, dropoff_location_is_default,
       photo_inspection_done, raknad_pa, insurance_status, funding_source,
       handler_user_id, handler_user_name, handler_note, created_by, updated_by, archived_by`,
      { count: 'exact' }
    )
    .eq('org_id', orgId);

  // Filter by archived status
  if (archived) {
    query = query.not('archived_at', 'is', null);
  } else {
    query = query.is('archived_at', null);
  }

  // Apply search filter
  if (filters.search) {
    query = query.ilike('registration_number', `%${filters.search}%`);
  }

  // Apply funding source filter
  if (filters.funding_source) {
    query = query.eq('funding_source', filters.funding_source);
  }

  // Apply insurance status filter
  if (filters.insurance_status) {
    query = query.eq('insurance_status', filters.insurance_status);
  }

  // Apply location filter
  if (filters.location) {
    query = query.eq('dropoff_location_id', filters.location);
  }

  // Apply handler filter
  if (filters.handler_user_id) {
    query = query.eq('handler_user_id', filters.handler_user_id);
  }

  // Apply inbokad filter
  if (filters.inbokad !== undefined) {
    query = query.eq('inbokad', filters.inbokad);
  }

  // Pagination
  const pageSize = filters.pageSize || 10;
  const page = filters.page || 1;
  const { data, error, count } = await query
    .order(archived ? 'archived_at' : 'created_at', { ascending: false })
    .range((page - 1) * pageSize, page * pageSize - 1);

  if (error) {
    console.error('Error fetching vehicle cases:', JSON.stringify(error, null, 2));
    throw new Error('Failed to fetch vehicle cases');
  }

  // raknad_pa is now included in the view, no N+1 query needed
  const cases: VehicleCaseView[] = (data || []).map((vehicleCase) => ({
    ...vehicleCase,
    raknad_pa: Boolean(vehicleCase.raknad_pa),
<<<<<<< HEAD
  })) as VehicleCaseView[];
=======
    inbokad: Boolean(vehicleCase.inbokad),
  }));

  const caseIds = Array.from(new Set(cases.map((vehicleCase) => vehicleCase.id))).filter(
    (id): id is string => Boolean(id)
  );

  if (caseIds.length > 0) {
    const { data: booleanRows, error: booleanError } = await supabase
      .from('vehicle_cases')
      .select('id, raknad_pa, inbokad')
      .in('id', caseIds);

    if (booleanError) {
      console.error('Error fetching boolean values:', JSON.stringify(booleanError, null, 2));
    } else if (booleanRows) {
      const booleanMap = new Map(booleanRows.map((row) => [row.id, { raknad_pa: row.raknad_pa, inbokad: row.inbokad }]));
      cases = cases.map((vehicleCase) => {
        const booleans = booleanMap.get(vehicleCase.id);
        return {
          ...vehicleCase,
          raknad_pa: booleans?.raknad_pa ?? vehicleCase.raknad_pa ?? false,
          inbokad: booleans?.inbokad ?? vehicleCase.inbokad ?? false,
        };
      });
    }
  }
>>>>>>> bc70c7ae

  return { data: cases, count: count ?? 0 };
}

/**
 * Fetch org locations for dropdown
 */
export async function getOrgLocations(orgId: string) {
  const supabase = await createClient();

  const { data, error } = await supabase
    .from('org_locations')
    .select('id, name, is_default')
    .eq('org_id', orgId)
    .order('name');

  if (error) {
    console.error('Error fetching org locations:', JSON.stringify(error, null, 2));
    throw new Error('Failed to fetch org locations');
  }

  return data as OrgLocationRow[];
}

/**
 * Fetch org members for handler assignment
 */
export async function getOrgMembers(orgId: string) {
  const supabase = await createClient();

  const { data, error } = await supabase
    .from('organization_members')
    .select('user_id, role, profiles!inner(name)')
    .eq('org_id', orgId)
    .order('profiles(name)');

  if (error) {
    console.error('Error fetching org members:', JSON.stringify(error, null, 2));
    throw new Error('Failed to fetch org members');
  }

  // Transform the data - Supabase returns profiles as an object with inner join
  type MemberWithProfile = {
    user_id: string;
    role: string;
    profiles: { name: string } | { name: string }[] | null;
  };

  return (data || []).map((member: MemberWithProfile) => {
    const profiles = member.profiles;
    const profileName = Array.isArray(profiles) ? profiles[0]?.name : profiles?.name;

    return {
      user_id: member.user_id,
      name: profileName || 'Unknown',
      role: member.role,
    };
  }) as OrgMember[];
}

/**
 * Fetch audit trail for a vehicle case
 */
export async function getVehicleCaseAudits(caseId: string) {
  const supabase = await createClient();

  const { data, error } = await supabase
    .from('vehicle_case_audits')
    .select('*, profiles!inner(name)')
    .eq('case_id', caseId)
    .order('changed_at', { ascending: true });

  if (error) {
    console.error('Error fetching vehicle case audits:', JSON.stringify(error, null, 2));
    throw new Error('Failed to fetch vehicle case audits');
  }

  return data;
}

/**
 * Fetch analytics/milestones from materialized view
 */
export async function getVehicleCaseAnalytics(caseId: string) {
  const supabase = await createClient();

  const { data, error } = await supabase
    .from('vehicle_case_status_summary')
    .select('*')
    .eq('case_id', caseId)
    .single();

  if (error) {
    // May not exist yet if no audits
    if (error.code === 'PGRST116') {
      return null;
    }
    console.error('Error fetching vehicle case analytics:', JSON.stringify(error, null, 2));
    throw new Error('Failed to fetch vehicle case analytics');
  }

  return data;
}

/**
 * Create a new vehicle case
 * Automatically fetches default location and sets defaults
 */
export async function createVehicleCase(orgId: string, registrationNumber: string) {
  const supabase = await createClient();

  // Get current user
  const {
    data: { user },
  } = await supabase.auth.getUser();
  if (!user) {
    return { error: 'Användaren är inte autentiserad' };
  }

  // Trim and uppercase registration number
  const cleanedRegNumber = registrationNumber.trim().toUpperCase();

  if (cleanedRegNumber.length === 0) {
    return { error: 'Registreringsnummer får inte vara tomt' };
  }

  // Fetch default location
  const { data: locations, error: locationError } = await supabase
    .from('org_locations')
    .select('id')
    .eq('org_id', orgId)
    .eq('is_default', true)
    .limit(1);

  if (locationError || !locations || locations.length === 0) {
    return { error: 'Ingen standardplats hittades för organisationen' };
  }

  const defaultLocationId = locations[0].id;

  // Insert new case with current user as handler
  const insertData: VehicleCaseInsert = {
    org_id: orgId,
    registration_number: cleanedRegNumber,
    dropoff_location_id: defaultLocationId,
    funding_source: 'insurance',
    insurance_status: 'pending',
    photo_inspection_done: false,
    klar: false,
    handler_user_id: user.id, // Auto-assign current user as handler
  };

  const { data, error } = await supabase
    .from('vehicle_cases')
    .insert([insertData])
    .select()
    .single();

  if (error) {
    console.error('Error creating vehicle case:', JSON.stringify(error, null, 2));
    return { error: `Fel vid skapande av fordon: ${error.message}` };
  }

  // Revalidate cache
  updateTag(`vehicle-cases-${orgId}`);

  return { data };
}

/**
 * Update a vehicle case field
 * Also creates an audit log entry
 */
export async function updateVehicleCase(
  orgId: string,
  caseId: string,
  updates: Partial<VehicleCaseUpdate>,
  field: string,
  oldValue: string,
  newValue: string
) {
  const supabase = await createClient();

  // Get current user
  const {
    data: { user },
  } = await supabase.auth.getUser();
  if (!user) {
    return { error: 'Användaren är inte autentiserad' };
  }

  // Validate case belongs to org
  const { data: existingCase } = await supabase
    .from('vehicle_cases')
    .select('org_id, insurance_status, raknad_pa')
    .eq('id', caseId)
    .single();

  if (!existingCase || existingCase.org_id !== orgId) {
    return { error: 'Fordonet hittades inte eller åtkomst nekad' };
  }

  // Auto-set raknad_pa to true when insurance_status changes to 'approved'
  const shouldAutoSetRaknadPa =
    updates.insurance_status === 'approved' &&
    existingCase.insurance_status !== 'approved';

  const safeUpdates: Partial<VehicleCaseUpdate> = {
    ...updates,
  };

  if (shouldAutoSetRaknadPa) {
    safeUpdates.raknad_pa = true;
  } else if (updates.raknad_pa === undefined) {
    safeUpdates.raknad_pa = existingCase.raknad_pa;
  }

  // Update the case
  const { data, error } = await supabase
    .from('vehicle_cases')
    .update(safeUpdates)
    .eq('id', caseId)
    .eq('org_id', orgId)
    .select()
    .single();

  if (error) {
    console.error('Error updating vehicle case:', JSON.stringify(error, null, 2));
    return { error: `Fel vid uppdatering: ${error.message}` };
  }

  // Create audit log entry
  const auditEntry: VehicleCaseAuditInsert = {
    case_id: caseId,
    changed_by: user.id,
    field,
    old_value: oldValue,
    new_value: newValue,
    snapshot: data as unknown as Database['public']['Tables']['vehicle_case_audits']['Insert']['snapshot'],
  };

  const { error: auditError } = await supabase
    .from('vehicle_case_audits')
    .insert([auditEntry]);

  if (auditError) {
    console.error('Error creating audit entry:', JSON.stringify(auditError, null, 2));
    // Don't fail the update if audit fails, just log it
  }

  // Revalidate cache
  updateTag(`vehicle-cases-${orgId}`);

  return { data };
}

/**
 * Mark a vehicle case as "klar" (complete)
 * Ensures the case exists and is not already archived
 */
export async function markVehicleCaseKlar(orgId: string, caseId: string) {
  const supabase = await createClient();

  // Get current user
  const {
    data: { user },
  } = await supabase.auth.getUser();
  if (!user) {
    return { error: 'Användaren är inte autentiserad' };
  }

  // Fetch the case to validate
  const { data: existingCase, error: fetchError } = await supabase
    .from('vehicle_cases')
    .select('*')
    .eq('id', caseId)
    .eq('org_id', orgId)
    .single();

  if (fetchError || !existingCase) {
    return { error: 'Fordonet hittades inte eller åtkomst nekad' };
  }

  if (existingCase.archived_at) {
    return { error: 'Fordonet är redan arkiverat' };
  }

  // Mark as klar
  const { data, error } = await supabase
    .from('vehicle_cases')
    .update({
      klar: true,
      archived_at: new Date().toISOString(),
      archived_by: user.id,
    })
    .eq('id', caseId)
    .eq('org_id', orgId)
    .select()
    .single();

  if (error) {
    console.error('Error marking case as klar:', JSON.stringify(error, null, 2));
    return { error: `Fel vid arkivering: ${error.message}` };
  }

  // Create audit log for klar action
  const auditEntry: VehicleCaseAuditInsert = {
    case_id: caseId,
    changed_by: user.id,
    field: 'klar',
    old_value: 'false',
    new_value: 'true',
    snapshot: data as unknown as Database['public']['Tables']['vehicle_case_audits']['Insert']['snapshot'],
  };

  await supabase.from('vehicle_case_audits').insert([auditEntry]);

  // Revalidate cache
  updateTag(`vehicle-cases-${orgId}`);

  return { data };
}

/**
 * Create an audit log entry manually
 */
export async function createVehicleCaseAudit(
  caseId: string,
  field: string,
  oldValue: string,
  newValue: string,
  snapshot?: Database['public']['Tables']['vehicle_case_audits']['Insert']['snapshot']
) {
  const supabase = await createClient();

  const {
    data: { user },
  } = await supabase.auth.getUser();
  if (!user) {
    return { error: 'Användaren är inte autentiserad' };
  }

  const auditEntry: VehicleCaseAuditInsert = {
    case_id: caseId,
    changed_by: user.id,
    field,
    old_value: oldValue,
    new_value: newValue,
    snapshot,
  };

  const { error } = await supabase.from('vehicle_case_audits').insert([auditEntry]);

  if (error) {
    console.error('Error creating audit entry:', JSON.stringify(error, null, 2));
    return { error: `Fel vid skapande av logg: ${error.message}` };
  }

  return { success: true };
}

/**
 * Delete a vehicle case
 */
export async function deleteVehicleCase(orgId: string, caseId: string) {
  const supabase = await createClient();

  // Get current user
  const {
    data: { user },
  } = await supabase.auth.getUser();
  if (!user) {
    return { error: 'Användaren är inte autentiserad' };
  }

  // Validate case belongs to org
  const { data: existingCase } = await supabase
    .from('vehicle_cases')
    .select('org_id')
    .eq('id', caseId)
    .single();

  if (!existingCase || existingCase.org_id !== orgId) {
    return { error: 'Fordonet hittades inte eller åtkomst nekad' };
  }

  // Delete the case
  const { error } = await supabase
    .from('vehicle_cases')
    .delete()
    .eq('id', caseId)
    .eq('org_id', orgId);

  if (error) {
    console.error('Error deleting vehicle case:', JSON.stringify(error, null, 2));
    return { error: `Fel vid borttagning: ${error.message}` };
  }

  // Revalidate cache
  updateTag(`vehicle-cases-${orgId}`);

  return { success: true };
}

/**
 * Restore an archived vehicle case back to ongoing
 * Clears klar, archived_at, and archived_by fields
 */
export async function restoreVehicleCase(orgId: string, caseId: string) {
  const supabase = await createClient();

  // Get current user
  const {
    data: { user },
  } = await supabase.auth.getUser();
  if (!user) {
    return { error: 'Användaren är inte autentiserad' };
  }

  // Validate case belongs to org and is archived
  const { data: existingCase } = await supabase
    .from('vehicle_cases')
    .select('org_id, archived_at')
    .eq('id', caseId)
    .single();

  if (!existingCase || existingCase.org_id !== orgId) {
    return { error: 'Fordonet hittades inte eller åtkomst nekad' };
  }

  if (!existingCase.archived_at) {
    return { error: 'Fordonet är inte arkiverat' };
  }

  // Call the database function to restore
  const { error } = await supabase.rpc('restore_vehicle_case', {
    p_case_id: caseId,
    p_user_id: user.id,
  });

  if (error) {
    console.error('Error restoring vehicle case:', JSON.stringify(error, null, 2));
    return { error: `Fel vid återställning: ${error.message}` };
  }

  // Revalidate cache
  updateTag(`vehicle-cases-${orgId}`);

  return { success: true };
}

/**
 * Get statistics and analytics for vehicle cases
 * Can be filtered by handler or show org-wide stats
 */
export async function getVehicleCaseStatistics(
  orgId: string,
  handlerUserId?: string
) {
  const supabase = await createClient();

  // Base query for all cases in the org
  let query = supabase
    .from('vehicle_cases')
    .select('*')
    .eq('org_id', orgId);

  // Filter by handler if specified
  if (handlerUserId) {
    query = query.eq('handler_user_id', handlerUserId);
  }

  const { data: cases, error } = await query;

  if (error) {
    console.error('Error fetching vehicle case statistics:', JSON.stringify(error, null, 2));
    throw new Error('Failed to fetch statistics');
  }

  // Calculate statistics
  const totalCases = cases?.length || 0;
  const ongoingCases = cases?.filter((c) => !c.archived_at).length || 0;
  const archivedCases = cases?.filter((c) => c.archived_at).length || 0;

  // By funding source
  const byFundingSource = {
    insurance: cases?.filter((c) => c.funding_source === 'insurance').length || 0,
    internal: cases?.filter((c) => c.funding_source === 'internal').length || 0,
    customer: cases?.filter((c) => c.funding_source === 'customer').length || 0,
  };

  // By insurance status (for insurance cases only)
  const byInsuranceStatus = {
    pending: cases?.filter((c) => c.insurance_status === 'pending').length || 0,
    approved: cases?.filter((c) => c.insurance_status === 'approved').length || 0,
    rejected: cases?.filter((c) => c.insurance_status === 'rejected').length || 0,
  };

  // Per-handler breakdown
  let perHandlerStats: Array<{
    handler_user_id: string | null;
    handler_name: string | null;
    total: number;
    ongoing: number;
    completed: number;
  }> = [];

  // Group by handler
  const handlerMap = new Map<string | null, typeof cases>();
  cases?.forEach((c) => {
    const key = c.handler_user_id || null;
    if (!handlerMap.has(key)) {
      handlerMap.set(key, []);
    }
    handlerMap.get(key)?.push(c);
  });

  // Fetch handler names
  const handlerIds = Array.from(handlerMap.keys()).filter((id) => id !== null) as string[];
  let profileMap = new Map<string, string>();
  if (handlerIds.length > 0) {
    const { data: profiles } = await supabase
      .from('profiles')
      .select('user_id, name')
      .in('user_id', handlerIds);

    profileMap = new Map(profiles?.map((p) => [p.user_id, p.name]) || []);
  }

  // Build stats
  perHandlerStats = Array.from(handlerMap.entries()).map(([handlerId, handlerCases]) => ({
    handler_user_id: handlerId,
    handler_name: handlerId ? profileMap.get(handlerId) || 'Unknown' : 'Ej tilldelad',
    total: handlerCases.length,
    ongoing: handlerCases.filter((c) => !c.archived_at).length,
    completed: handlerCases.filter((c) => c.archived_at && c.klar).length,
  }));

  // Cases created per day (last 30 weekdays)
  const now = new Date();
  const casesPerDay: Array<{ date: string; count: number }> = [];
  let daysAdded = 0;
  for (let i = 0; daysAdded < 30; i++) {
    const dayStart = new Date(now.getTime() - i * 24 * 60 * 60 * 1000);
    const dayOfWeek = dayStart.getDay();

    if (dayOfWeek !== 0 && dayOfWeek !== 6) {
      dayStart.setHours(0, 0, 0, 0);
      const dayEnd = new Date(dayStart.getTime() + 24 * 60 * 60 * 1000);

      const dayCases = cases?.filter((c) => {
        const createdAt = new Date(c.created_at);
        return createdAt >= dayStart && createdAt < dayEnd;
      }) || [];

      casesPerDay.push({
        date: `${dayStart.getFullYear()}-${String(dayStart.getMonth() + 1).padStart(2, '0')}-${String(dayStart.getDate()).padStart(2, '0')}`,
        count: dayCases.length,
      });
      daysAdded++;
    }
  }
  casesPerDay.sort((a, b) => new Date(a.date).getTime() - new Date(b.date).getTime());

  // Cases created per week (last 12 weeks, weekdays only)
  const casesPerWeek: Array<{ week: string; count: number }> = [];
  const weekMap = new Map<string, number>();

  // Initialize last 12 weeks (starting on Mondays)
  for (let i = 11; i >= 0; i--) {
    const date = new Date(now.getTime() - i * 7 * 24 * 60 * 60 * 1000);
    const day = date.getDay();
    const diff = date.getDate() - day + (day === 0 ? -6 : 1); // Adjust when day is Sunday
    const weekStart = new Date(date.setDate(diff));
    weekStart.setHours(0, 0, 0, 0);
    const weekKey = `${weekStart.getFullYear()}-${String(weekStart.getMonth() + 1).padStart(2, '0')}-${String(weekStart.getDate()).padStart(2, '0')}`;
    if (!weekMap.has(weekKey)) {
      weekMap.set(weekKey, 0);
    }
  }

  cases?.forEach((c) => {
    const createdAt = new Date(c.created_at);
    const dayOfWeek = createdAt.getDay();
    if (dayOfWeek >= 1 && dayOfWeek <= 5) { // Monday to Friday
      const day = createdAt.getDay();
      const diff = createdAt.getDate() - day + (day === 0 ? -6 : 1); // Adjust when day is Sunday
      const weekStart = new Date(new Date(c.created_at).setDate(diff));
      weekStart.setHours(0, 0, 0, 0);
      const weekKey = `${weekStart.getFullYear()}-${String(weekStart.getMonth() + 1).padStart(2, '0')}-${String(weekStart.getDate()).padStart(2, '0')}`;

      if (weekMap.has(weekKey)) {
        weekMap.set(weekKey, (weekMap.get(weekKey) || 0) + 1);
      }
    }
  });

  weekMap.forEach((count, week) => {
    casesPerWeek.push({ week, count });
  });

  casesPerWeek.sort((a, b) => new Date(a.week).getTime() - new Date(b.week).getTime());

  // Cases created per month (last 12 months)
  const casesPerMonth: Array<{ month: string; count: number }> = [];
  for (let i = 11; i >= 0; i--) {
    const monthStart = new Date(now.getFullYear(), now.getMonth() - i, 1);
    const monthEnd = new Date(now.getFullYear(), now.getMonth() - i + 1, 0, 23, 59, 59);

    const monthCases = cases?.filter((c) => {
      const createdAt = new Date(c.created_at);
      return createdAt >= monthStart && createdAt <= monthEnd;
    }) || [];

    // Format as "YYYY-MM"
    const monthLabel = `${monthStart.getFullYear()}-${String(monthStart.getMonth() + 1).padStart(2, '0')}`;

    casesPerMonth.push({
      month: monthLabel,
      count: monthCases.length,
    });
  }

  // Average processing time (for completed cases)
  const completedCases = cases?.filter((c) => c.klar && c.archived_at) || [];
  let avgProcessingDays = 0;

  if (completedCases.length > 0) {
    const totalDays = completedCases.reduce((sum, c) => {
      const created = new Date(c.created_at);
      const archived = new Date(c.archived_at!);
      const days = Math.floor((archived.getTime() - created.getTime()) / (1000 * 60 * 60 * 24));
      return sum + days;
    }, 0);
    avgProcessingDays = Math.round(totalDays / completedCases.length);
  }

  return {
    totalCases,
    ongoingCases,
    archivedCases,
    byFundingSource,
    byInsuranceStatus,
    perHandlerStats,
    casesPerDay,
    casesPerWeek,
    casesPerMonth,
    avgProcessingDays,
  };
}

export type VehicleCaseStatistics = Awaited<ReturnType<typeof getVehicleCaseStatistics>>;<|MERGE_RESOLUTION|>--- conflicted
+++ resolved
@@ -36,14 +36,11 @@
   archived_by: string | null;
 };
 
-<<<<<<< HEAD
-=======
 type VehicleCaseViewRow = Omit<VehicleCaseView, 'raknad_pa' | 'inbokad'> & {
   raknad_pa?: boolean | null;
   inbokad?: boolean | null;
 };
 
->>>>>>> bc70c7ae
 export type VehicleCaseFilters = {
   search?: string;
   funding_source?: 'insurance' | 'internal' | 'customer';
@@ -138,9 +135,6 @@
   const cases: VehicleCaseView[] = (data || []).map((vehicleCase) => ({
     ...vehicleCase,
     raknad_pa: Boolean(vehicleCase.raknad_pa),
-<<<<<<< HEAD
-  })) as VehicleCaseView[];
-=======
     inbokad: Boolean(vehicleCase.inbokad),
   }));
 
@@ -168,7 +162,6 @@
       });
     }
   }
->>>>>>> bc70c7ae
 
   return { data: cases, count: count ?? 0 };
 }
